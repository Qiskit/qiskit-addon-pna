--- conflicted
+++ resolved
@@ -51,13 +51,8 @@
 ]
 lint = [
     "qiskit-addon-pna[style]",
-<<<<<<< HEAD
     "mypy==1.18.2",
-    "pylint==3.3.7",
-=======
-    "mypy==1.17.1",
     "pylint==4.0.2",
->>>>>>> 50bbfaab
     "reno>=4.1",
     "toml>=0.9.6",
 ]
