[build-system]
requires = ["hatchling>=1.27.0"]
build-backend = "hatchling.build"

[project]
name = "qiskit-addon-pna"
version = "0.2.0"
readme = "README.md"
description = "Mitigate a global noise channel by propagating an observable through the anti-noise."
license = {file = "LICENSE.txt"}
classifiers = [
    "Intended Audience :: Developers",
    "Intended Audience :: Science/Research",
    "License :: OSI Approved :: Apache Software License",
    "Natural Language :: English",
    "Operating System :: POSIX :: Linux",
    "Programming Language :: Python :: 3.10",
    "Programming Language :: Python :: 3.11",
    "Programming Language :: Python :: 3.12",
    "Programming Language :: Python :: 3.13",
    "Topic :: Scientific/Engineering :: Physics",
]


requires-python = ">=3.10"

dependencies = [
    "qiskit>=2.1.2, <3",
    "numpy>=1.26",
    "qiskit-aer>=0.17",
    "samplomatic>=0.12",
    "pauli-prop",
]

[project.optional-dependencies]
dev = [
    "qiskit-addon-pna[test,nbtest,lint,docs]",
    "tox>=4.4.3",
]
basetest = [
    "pytest>=8.0",
]
test = [
    "qiskit-addon-pna[basetest]",
]
nbtest = [
    "qiskit-addon-pna[basetest]",
    "nbmake>=1.5.0",
]
style = [
    "ruff==0.14.3",
    "nbqa>=1.8.5",
]
lint = [
    "qiskit-addon-pna[style]",
<<<<<<< HEAD
    "mypy==1.18.2",
    "pylint==4.0.4",
=======
    "mypy==1.19.0",
    "pylint==4.0.2",
>>>>>>> 83691b38
    "reno>=4.1",
    "toml>=0.9.6",
]
notebook-dependencies = [
    "qiskit-addon-pna",
    "qiskit-ibm-runtime>=0.38",
    "matplotlib",
    "pylatexenc",

]
docs = [
    "qiskit-addon-pna[test,notebook-dependencies]",
    "qiskit-sphinx-theme~=2.0.0",
    "jupyter-sphinx",
    "sphinx-design",
    "sphinx-autodoc-typehints",
    "sphinx-copybutton",
    "sphinx_reredirects",
    "nbsphinx>=0.9.4",
    "reno>=4.1",
]

[tool.hatch.build.targets.wheel]
only-include = [
    "qiskit_addon_pna",
]

[tool.hatch.metadata]
allow-direct-references = true

[tool.mypy]
python_version = "3.10"
show_error_codes = true
warn_return_any = true
warn_unused_configs = true
ignore_missing_imports = true

[tool.pylint]
py-version = "3.10"
load-plugins = ["pylint.extensions.no_self_use"]

[tool.pylint."messages control"]
disable = ["all"]
enable = [
    "reimported",
    "no-else-raise",
    "redefined-argument-from-local",
    "redefined-builtin",
    "raise-missing-from",
    "cyclic-import",
    "unused-argument",
    "attribute-defined-outside-init",
    "no-else-return",
]

[tool.pytest.ini_options]
testpaths = ["./qiskit_addon_pna/", "./test/"]

[tool.ruff]
line-length = 100
src = ["qiskit_addon_pna", "test"]
target-version = "py310"

[tool.ruff.lint]
select = [
    "I",   # isort
    "E",   # pycodestyle
    "W",   # pycodestyle
    "D",   # pydocstyle
    "F",   # pyflakes
    "RUF", # ruff
    "UP",  # pyupgrade
    "SIM", # flake8-simplify
    "B",   # flake8-bugbear
    "A",   # flake8-builtins
]
ignore = [
    "E501", # line too long
]

[tool.ruff.lint.pylint]
max-args = 6

[tool.ruff.lint.extend-per-file-ignores]
"test/**.py" = [
    "D",  # pydocstyle
]
"docs/**/*" = [
    "E402", # module level import not at top of file
    "D",    # pydocstyle
]

[tool.ruff.lint.flake8-copyright]
notice-rgx = """
# This code is a Qiskit project.
#
# \\(C\\) Copyright IBM 2025\\.
#
# This code is licensed under the Apache License, Version 2\\.0\\. You may
# obtain a copy of this license in the LICENSE\\.txt file in the root directory
# of this source tree or at http\\:\\/\\/www\\.apache\\.org\\/licenses\\/LICENSE\\-2\\.0\\.
#
# Any modifications or derivative works of this code must retain this
# copyright notice, and modified files need to carry a notice indicating
# that they have been altered from the originals\\.
"""

[tool.ruff.lint.pydocstyle]
convention = "google"<|MERGE_RESOLUTION|>--- conflicted
+++ resolved
@@ -53,13 +53,8 @@
 ]
 lint = [
     "qiskit-addon-pna[style]",
-<<<<<<< HEAD
-    "mypy==1.18.2",
+    "mypy==1.19.0",
     "pylint==4.0.4",
-=======
-    "mypy==1.19.0",
-    "pylint==4.0.2",
->>>>>>> 83691b38
     "reno>=4.1",
     "toml>=0.9.6",
 ]
