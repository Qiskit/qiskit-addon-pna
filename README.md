--- conflicted
+++ resolved
@@ -21,13 +21,8 @@
 
 Like TEM, PNA implements the inverse noise channel in a classical processing step. While TEM uses
 tensor networks to describe and apply the noise-mitigating map to a set of informationally complete
-<<<<<<< HEAD
 measurements, PNA uses Pauli propagation to propagate the observable, $O$, through the inverse noise
 channel. This results in a new observable, \tilde{O}, that when measured against the noisy state, mitigates the
-=======
-measurements, PNA uses Pauli propagation to propagate the observable through the inverse noise
-channel [cite PP]. This results in a new observable that, when measured against the noisy state, mitigates the
->>>>>>> 4a3454fb
 learned noise.
 
 ![PNA picture](docs/images/pna_overview.png)
